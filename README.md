# Monetized
[![Build Status](https://travis-ci.org/theocodes/monetized.svg?branch=master)](https://travis-ci.org/theocodes/monetized)
[![Inline docs](http://inch-ci.org/github/theocodes/monetized.svg)](http://inch-ci.org/github/theocodes/monetized)

As a general rule, using floats to store money is a [bad idea](http://spin.atomicobject.com/2014/08/14/currency-rounding-errors/).

<<<<<<< HEAD
Enter Monetized. A library that aims to facilitate the handling of money through a safe way to store currency values and
and providing abstractions to perform arithmetical operations on those values.
=======
Integers on the other hand are great!
>>>>>>> fdcf3b2c

Monetized leverages [Decimal](https://github.com/ericmj/decimal)'s ability to safely handle arbitrary precision to perform calculations
on money values.

A typical `%Monetized.Money{}` struct will contain a value in the shape of a `Decimal` struct and a currency (if any) as a string.

## Notice

This library is currently under active development and as such you
should be aware the the API may or may not change drastically.

## Usage

Monetized also ships with a `Ecto.Type` that gives us an easier way to store money.

```elixir

alias Monetized.Money

schema "transaction" do
  field :description, :string
  field :balance, Money, default: Money.zero

  timestamps
end

```

By doing this we're able to pass a `%Money{}` struct to the changeset and
insert in the `Repo` since Ecto knows how to convert that struct into a primitive
type to save and back when you read from it.

```elixir

balance = Money.make("£ 100.50")
changeset = Transaction.changeset(%Transaction{}, %{description: "Invoice payment", balance: balance})

# Or

balance = %{value: "100.50", currency: "GBP"}
changeset = Transaction.changeset(%Transaction{}, %{description: "Invoice payment", balance: balance})

```

Check the [docs](http://hexdocs.pm/monetized/0.3.0/Monetized.Money.html) for more.

## Other usage

```elixir
alias Monetized.Money
alias Monetized.Math

# Create with a string
iex> item_one = Money.make("£ 200.50")
#Money<200.50GBP>

# Or a float
iex> item_two = Money.make(10.25, [currency: "GBP"])
#Money<10.25GBP>

# Adding two moneys together
iex> Math.add(item_one, item_two)
#Money<210.75GBP>

# Or an integer
iex> balance = Money.make(100_000, [currency: "USD"])
#Money<100000.00USD>

<<<<<<< HEAD
# Substracting from money (currency inferred from balance)
iex> result = Math.sub(balance, 50_000)
#Money<50000.00USD>
=======
# Subtracting from money
result = Math.sub(balance, 50_000)
result == %Monetized.Money{currency: "USD", units: 5000000}
>>>>>>> fdcf3b2c

# Getting the string representation
iex> Money.to_string(result, [show_currency: true])
"$ 50,000.00"

# You can also use `from_integer/2`, `from_float/2`, `from_decimal/2` and `from_string/2`
# respectively if the desired behavior is to raise when the amount is 
# not of the expected type.

# If either the symbol or the currency key is found within the string,
# that currency will be used. However, if a different currency is given in the
# options, it will take precedence.

iex> Money.from_string("£ 200")
#Money<200.00GBP>

iex> Money.from_string("200 EUR")
#Money<200.00EUR>

iex> Money.from_integer(200)
#Money<200.00>

<<<<<<< HEAD
iex> Money.from_float(200.50)
#Money<200.50>
=======
Check the [docs](http://hexdocs.pm/monetized/0.2.0/) for more examples
>>>>>>> fdcf3b2c

iex> decimal = Decimal.new(10.25)
...> Money.from_decimal(decimal, currency: "EUR")
#Money<10.15EUR>

iex> Money.from_integer("10")
** (FunctionClauseError) no function clause matching in Monetized.Money.from_integer/2
    (monetized) lib/money.ex:204: Monetized.Money.from_integer("10", [])

```

Check the [docs](http://hexdocs.pm/monetized/0.3.0/) for more examples

## Config


```elixir
config :monetized, config: [
  delimiter: ",",
  separator: ".",
  currency: "USD",
  format: "%c %n%s%d"
]
```

## Installation

  Add monetized to your list of dependencies in `mix.exs`:

```elixir
def deps do
  [{:monetized, "~> 0.3.0"}]
end

```

## TODO

- [ ] Refactor fractional values to use Decimal
- [ ] Add more currencies (currenctly only supports USD, GBP and EUR)
- [ ] Get feedback...

## Contributing

See [CONTRIBUTING.md](CONTRIBUTING.md) for details.

## Licensing

See [LICENSE.md](LICENSE.md)<|MERGE_RESOLUTION|>--- conflicted
+++ resolved
@@ -4,12 +4,8 @@
 
 As a general rule, using floats to store money is a [bad idea](http://spin.atomicobject.com/2014/08/14/currency-rounding-errors/).
 
-<<<<<<< HEAD
 Enter Monetized. A library that aims to facilitate the handling of money through a safe way to store currency values and
 and providing abstractions to perform arithmetical operations on those values.
-=======
-Integers on the other hand are great!
->>>>>>> fdcf3b2c
 
 Monetized leverages [Decimal](https://github.com/ericmj/decimal)'s ability to safely handle arbitrary precision to perform calculations
 on money values.
@@ -78,15 +74,9 @@
 iex> balance = Money.make(100_000, [currency: "USD"])
 #Money<100000.00USD>
 
-<<<<<<< HEAD
 # Substracting from money (currency inferred from balance)
 iex> result = Math.sub(balance, 50_000)
 #Money<50000.00USD>
-=======
-# Subtracting from money
-result = Math.sub(balance, 50_000)
-result == %Monetized.Money{currency: "USD", units: 5000000}
->>>>>>> fdcf3b2c
 
 # Getting the string representation
 iex> Money.to_string(result, [show_currency: true])
@@ -109,12 +99,8 @@
 iex> Money.from_integer(200)
 #Money<200.00>
 
-<<<<<<< HEAD
 iex> Money.from_float(200.50)
 #Money<200.50>
-=======
-Check the [docs](http://hexdocs.pm/monetized/0.2.0/) for more examples
->>>>>>> fdcf3b2c
 
 iex> decimal = Decimal.new(10.25)
 ...> Money.from_decimal(decimal, currency: "EUR")
@@ -153,7 +139,8 @@
 
 ## TODO
 
-- [ ] Refactor fractional values to use Decimal
+- [x] Refactor fractional values to use Decimal
+- [x] Add Ecto.Type
 - [ ] Add more currencies (currenctly only supports USD, GBP and EUR)
 - [ ] Get feedback...
 
